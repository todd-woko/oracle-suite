//  Copyright (C) 2020 Maker Ecosystem Growth Holdings, INC.
//
//  This program is free software: you can redistribute it and/or modify
//  it under the terms of the GNU Affero General Public License as
//  published by the Free Software Foundation, either version 3 of the
//  License, or (at your option) any later version.
//
//  This program is distributed in the hope that it will be useful,
//  but WITHOUT ANY WARRANTY; without even the implied warranty of
//  MERCHANTABILITY or FITNESS FOR A PARTICULAR PURPOSE.  See the
//  GNU Affero General Public License for more details.
//
//  You should have received a copy of the GNU Affero General Public License
//  along with this program.  If not, see <http://www.gnu.org/licenses/>.

package exchange

import (
	"bytes"
	"encoding/json"
	"fmt"
	"strconv"
	"time"

	"github.com/makerdao/gofer/model"
	"github.com/makerdao/gofer/query"
)

// Uniswap URL
const uniswapURL = "https://api.thegraph.com/subgraphs/name/uniswap/uniswap-v2"

type uniswapPairResponse struct {
	Price0 string `json:"token0Price"`
	Price  string `json:"token1Price"`
}

type uniswapResponse struct {
	Data struct {
		Pairs []*uniswapPairResponse
	}
}

func getPriceByPair(pair model.Pair, res *uniswapPairResponse) string {
	if pair == *model.NewPair("KNC", "ETH") {
		return res.Price0
	}
	return res.Price
}

// Uniswap exchange handler
type Uniswap struct {
	Pool query.WorkerPool
}

<<<<<<< HEAD
// LocalPairName implementation
func (u *Uniswap) localPairName(pair *model.Pair) string {
=======
func (k *Uniswap) localPairName(pair *model.Pair) string {
>>>>>>> b20b6e78
	switch *pair {
	case *model.NewPair("COMP", "ETH"):
		return "0xcffdded873554f362ac02f8fb1f02e5ada10516f"
	case *model.NewPair("LRC", "ETH"):
		return "0x8878df9e1a7c87dcbf6d3999d997f262c05d8c70"
	case *model.NewPair("KNC", "ETH"):
		return "0xf49c43ae0faf37217bdcb00df478cf793edd6687"
	default:
		return pair.String()
	}
}

<<<<<<< HEAD
// GetURL implementation
func (u *Uniswap) getURL(_ *model.PotentialPricePoint) string {
	return uniswapURL
}

// Call implementation
func (u *Uniswap) Call(pp *model.PotentialPricePoint) (*model.PricePoint, error) {
=======
func (k *Uniswap) getURL(_ *model.PotentialPricePoint) string {
	return uniswapURL
}

func (k *Uniswap) Call(pool query.WorkerPool, pp *model.PotentialPricePoint) (*model.PricePoint, error) {
	if pool == nil {
		return nil, errNoPoolPassed
	}
>>>>>>> b20b6e78
	err := model.ValidatePotentialPricePoint(pp)
	if err != nil {
		return nil, err
	}

<<<<<<< HEAD
	pair := u.localPairName(pp.Pair)
	body := fmt.Sprintf(`{"query":"query($id:String){pairs(where:{id:$id}){token0Price token1Price}}","variables":{"id":"%s"}}`, pair)

	req := &query.HTTPRequest{
		URL:    u.getURL(pp),
=======
	pair := k.localPairName(pp.Pair)
	body := fmt.Sprintf(`{"query":"query($id:String){pairs(where:{id:$id}){token0Price token1Price}}","variables":{"id":"%s"}}`, pair)

	req := &query.HTTPRequest{
		URL:    k.getURL(pp),
>>>>>>> b20b6e78
		Method: "POST",
		Body:   bytes.NewBuffer([]byte(body)),
	}

	// make query
	res := u.Pool.Query(req)
	if res == nil {
		return nil, errEmptyExchangeResponse
	}
	if res.Error != nil {
		return nil, res.Error
	}
	// parsing JSON
	var resp uniswapResponse
	err = json.Unmarshal(res.Body, &resp)
	if err != nil {
		return nil, fmt.Errorf("failed to parse uniswap response: %w", err)
	}
	if len(resp.Data.Pairs) == 0 {
		return nil, fmt.Errorf("failed to parse uniswap response: no pairs %s", res.Body)
	}
	// Due to API for some pairs like `KNC/ETH` we have to take `token0Price` field rather than `token1Price`
	priceStr := getPriceByPair(*pp.Pair, resp.Data.Pairs[0])
	if priceStr == "" {
		return nil, fmt.Errorf("failed to parse uniswap price: %s", res.Body)
	}
	// Parsing price from string
	price, err := strconv.ParseFloat(priceStr, 64)
	if err != nil {
		return nil, fmt.Errorf("failed to parse price from uniswap exchange %s", res.Body)
	}
	// building PricePoint
	return &model.PricePoint{
		Exchange:  pp.Exchange,
		Pair:      pp.Pair,
		Price:     price,
		Timestamp: time.Now().Unix(),
	}, nil
}<|MERGE_RESOLUTION|>--- conflicted
+++ resolved
@@ -52,12 +52,7 @@
 	Pool query.WorkerPool
 }
 
-<<<<<<< HEAD
-// LocalPairName implementation
 func (u *Uniswap) localPairName(pair *model.Pair) string {
-=======
-func (k *Uniswap) localPairName(pair *model.Pair) string {
->>>>>>> b20b6e78
 	switch *pair {
 	case *model.NewPair("COMP", "ETH"):
 		return "0xcffdded873554f362ac02f8fb1f02e5ada10516f"
@@ -70,42 +65,21 @@
 	}
 }
 
-<<<<<<< HEAD
-// GetURL implementation
 func (u *Uniswap) getURL(_ *model.PotentialPricePoint) string {
 	return uniswapURL
 }
 
-// Call implementation
 func (u *Uniswap) Call(pp *model.PotentialPricePoint) (*model.PricePoint, error) {
-=======
-func (k *Uniswap) getURL(_ *model.PotentialPricePoint) string {
-	return uniswapURL
-}
-
-func (k *Uniswap) Call(pool query.WorkerPool, pp *model.PotentialPricePoint) (*model.PricePoint, error) {
-	if pool == nil {
-		return nil, errNoPoolPassed
-	}
->>>>>>> b20b6e78
 	err := model.ValidatePotentialPricePoint(pp)
 	if err != nil {
 		return nil, err
 	}
 
-<<<<<<< HEAD
 	pair := u.localPairName(pp.Pair)
 	body := fmt.Sprintf(`{"query":"query($id:String){pairs(where:{id:$id}){token0Price token1Price}}","variables":{"id":"%s"}}`, pair)
 
 	req := &query.HTTPRequest{
 		URL:    u.getURL(pp),
-=======
-	pair := k.localPairName(pp.Pair)
-	body := fmt.Sprintf(`{"query":"query($id:String){pairs(where:{id:$id}){token0Price token1Price}}","variables":{"id":"%s"}}`, pair)
-
-	req := &query.HTTPRequest{
-		URL:    k.getURL(pp),
->>>>>>> b20b6e78
 		Method: "POST",
 		Body:   bytes.NewBuffer([]byte(body)),
 	}
