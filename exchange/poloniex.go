--- conflicted
+++ resolved
@@ -45,46 +45,25 @@
 	return strings.ToUpper(symbol)
 }
 
-<<<<<<< HEAD
-// LocalPairName implementation
 func (p *Poloniex) localPairName(pair *model.Pair) string {
 	return fmt.Sprintf("%s_%s", p.renameSymbol(pair.Quote), p.renameSymbol(pair.Base))
 }
 
-// GetURL implementation
 func (p *Poloniex) getURL(pp *model.PotentialPricePoint) string {
 	return poloniexURL
 }
 
-// Call implementation
 func (p *Poloniex) Call(pp *model.PotentialPricePoint) (*model.PricePoint, error) {
-=======
-func (b *Poloniex) localPairName(pair *model.Pair) string {
-	return fmt.Sprintf("%s_%s", b.renameSymbol(pair.Quote), b.renameSymbol(pair.Base))
-}
-
-func (b *Poloniex) Call(pool query.WorkerPool, pp *model.PotentialPricePoint) (*model.PricePoint, error) {
-	if pool == nil {
-		return nil, errNoPoolPassed
-	}
->>>>>>> b20b6e78
 	err := model.ValidatePotentialPricePoint(pp)
 	if err != nil {
 		return nil, err
 	}
 
 	req := &query.HTTPRequest{
-<<<<<<< HEAD
 		URL: p.getURL(pp),
 	}
 
 	pair := p.localPairName(pp.Pair)
-=======
-		URL: poloniexURL,
-	}
-
-	pair := b.localPairName(pp.Pair)
->>>>>>> b20b6e78
 
 	// make query
 	res := p.Pool.Query(req)
