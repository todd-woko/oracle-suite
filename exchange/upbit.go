//  Copyright (C) 2020 Maker Ecosystem Growth Holdings, INC.
//
//  This program is free software: you can redistribute it and/or modify
//  it under the terms of the GNU Affero General Public License as
//  published by the Free Software Foundation, either version 3 of the
//  License, or (at your option) any later version.
//
//  This program is distributed in the hope that it will be useful,
//  but WITHOUT ANY WARRANTY; without even the implied warranty of
//  MERCHANTABILITY or FITNESS FOR A PARTICULAR PURPOSE.  See the
//  GNU Affero General Public License for more details.
//
//  You should have received a copy of the GNU Affero General Public License
//  along with this program.  If not, see <http://www.gnu.org/licenses/>.

package exchange

import (
	"encoding/json"
	"fmt"
	"strings"

	"github.com/makerdao/gofer/model"
	"github.com/makerdao/gofer/query"
)

// Upbit URL
const upbitURL = "https://api.upbit.com/v1/ticker?markets=%s"

type upbitResponse struct {
	Price     float64 `json:"trade_price"`
	Volume    float64 `json:"acc_trade_volume"`
	Timestamp int64   `json:"timestamp"`
}

// Upbit exchange handler
type Upbit struct {
	Pool query.WorkerPool
}

func (u *Upbit) renameSymbol(symbol string) string {
	return strings.ToUpper(symbol)
}

<<<<<<< HEAD
// LocalPairName implementation
=======
>>>>>>> b20b6e78
func (u *Upbit) localPairName(pair *model.Pair) string {
	return fmt.Sprintf("%s-%s", u.renameSymbol(pair.Quote), u.renameSymbol(pair.Base))
}

<<<<<<< HEAD
// GetURL implementation
=======
>>>>>>> b20b6e78
func (u *Upbit) getURL(pp *model.PotentialPricePoint) string {
	return fmt.Sprintf(upbitURL, u.localPairName(pp.Pair))
}

<<<<<<< HEAD
// Call implementation
func (u *Upbit) Call(pp *model.PotentialPricePoint) (*model.PricePoint, error) {
=======
func (u *Upbit) Call(pool query.WorkerPool, pp *model.PotentialPricePoint) (*model.PricePoint, error) {
	if pool == nil {
		return nil, errNoPoolPassed
	}
>>>>>>> b20b6e78
	err := model.ValidatePotentialPricePoint(pp)
	if err != nil {
		return nil, err
	}

	req := &query.HTTPRequest{
		URL: u.getURL(pp),
	}

	// make query
	res := u.Pool.Query(req)
	if res == nil {
		return nil, errEmptyExchangeResponse
	}
	if res.Error != nil {
		return nil, res.Error
	}
	// parsing JSON
	var resp []upbitResponse
	err = json.Unmarshal(res.Body, &resp)
	if err != nil {
		return nil, fmt.Errorf("failed to parse upbit response: %w", err)
	}
	if len(resp) < 1 {
		return nil, fmt.Errorf("wrong upbit response: %s", res.Body)
	}
	data := resp[0]
	// building PricePoint
	return &model.PricePoint{
		Exchange:  pp.Exchange,
		Pair:      pp.Pair,
		Price:     data.Price,
		Volume:    data.Volume,
		Timestamp: data.Timestamp / 1000,
	}, nil
}<|MERGE_RESOLUTION|>--- conflicted
+++ resolved
@@ -42,31 +42,15 @@
 	return strings.ToUpper(symbol)
 }
 
-<<<<<<< HEAD
-// LocalPairName implementation
-=======
->>>>>>> b20b6e78
 func (u *Upbit) localPairName(pair *model.Pair) string {
 	return fmt.Sprintf("%s-%s", u.renameSymbol(pair.Quote), u.renameSymbol(pair.Base))
 }
 
-<<<<<<< HEAD
-// GetURL implementation
-=======
->>>>>>> b20b6e78
 func (u *Upbit) getURL(pp *model.PotentialPricePoint) string {
 	return fmt.Sprintf(upbitURL, u.localPairName(pp.Pair))
 }
 
-<<<<<<< HEAD
-// Call implementation
 func (u *Upbit) Call(pp *model.PotentialPricePoint) (*model.PricePoint, error) {
-=======
-func (u *Upbit) Call(pool query.WorkerPool, pp *model.PotentialPricePoint) (*model.PricePoint, error) {
-	if pool == nil {
-		return nil, errNoPoolPassed
-	}
->>>>>>> b20b6e78
 	err := model.ValidatePotentialPricePoint(pp)
 	if err != nil {
 		return nil, err
