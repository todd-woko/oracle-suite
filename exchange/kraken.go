--- conflicted
+++ resolved
@@ -95,31 +95,15 @@
 	}
 }
 
-<<<<<<< HEAD
-// LocalPairName implementation
-=======
->>>>>>> b20b6e78
 func (k *Kraken) localPairName(pair *model.Pair) string {
 	return fmt.Sprintf("%s%s", k.getSymbol(pair.Base), k.getSymbol(pair.Quote))
 }
 
-<<<<<<< HEAD
-// GetURL implementation
-=======
->>>>>>> b20b6e78
 func (k *Kraken) getURL(pp *model.PotentialPricePoint) string {
 	return fmt.Sprintf(krakenURL, k.getPair(pp))
 }
 
-<<<<<<< HEAD
-// Call implementation
 func (k *Kraken) Call(pp *model.PotentialPricePoint) (*model.PricePoint, error) {
-=======
-func (k *Kraken) Call(pool query.WorkerPool, pp *model.PotentialPricePoint) (*model.PricePoint, error) {
-	if pool == nil {
-		return nil, errNoPoolPassed
-	}
->>>>>>> b20b6e78
 	err := model.ValidatePotentialPricePoint(pp)
 	if err != nil {
 		return nil, err
