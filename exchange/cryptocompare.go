//  Copyright (C) 2020 Maker Ecosystem Growth Holdings, INC.
//
//  This program is free software: you can redistribute it and/or modify
//  it under the terms of the GNU Affero General Public License as
//  published by the Free Software Foundation, either version 3 of the
//  License, or (at your option) any later version.
//
//  This program is distributed in the hope that it will be useful,
//  but WITHOUT ANY WARRANTY; without even the implied warranty of
//  MERCHANTABILITY or FITNESS FOR A PARTICULAR PURPOSE.  See the
//  GNU Affero General Public License for more details.
//
//  You should have received a copy of the GNU Affero General Public License
//  along with this program.  If not, see <http://www.gnu.org/licenses/>.

package exchange

import (
	"encoding/json"
	"fmt"
	"time"

	"github.com/makerdao/gofer/model"
	"github.com/makerdao/gofer/query"
)

// Exchange URL
const cryptoCompareURL = "https://min-api.cryptocompare.com/data/price?fsym=%s&tsyms=%s"

type cryptoCompareResponse map[string]float64

// Exchange handler
<<<<<<< HEAD
type CryptoCompare struct {
	Pool query.WorkerPool
}

// GetURL implementation
func (c *CryptoCompare) getURL(pp *model.PotentialPricePoint) string {
	return fmt.Sprintf(cryptoCompareURL, pp.Pair.Base, pp.Pair.Quote)
}

// Call implementation
func (c *CryptoCompare) Call(pp *model.PotentialPricePoint) (*model.PricePoint, error) {
=======
type CryptoCompare struct{}

func (b *CryptoCompare) getURL(pp *model.PotentialPricePoint) string {
	return fmt.Sprintf(cryptoCompareURL, pp.Pair.Base, pp.Pair.Quote)
}

func (b *CryptoCompare) Call(pool query.WorkerPool, pp *model.PotentialPricePoint) (*model.PricePoint, error) {
	if pool == nil {
		return nil, errNoPoolPassed
	}
>>>>>>> b20b6e78
	err := model.ValidatePotentialPricePoint(pp)
	if err != nil {
		return nil, err
	}

	req := &query.HTTPRequest{
<<<<<<< HEAD
		URL: c.getURL(pp),
=======
		URL: b.getURL(pp),
>>>>>>> b20b6e78
	}

	// make query
	res := c.Pool.Query(req)
	if res == nil {
		return nil, errEmptyExchangeResponse
	}
	if res.Error != nil {
		return nil, res.Error
	}
	// parsing JSON
	var resp cryptoCompareResponse
	err = json.Unmarshal(res.Body, &resp)
	if err != nil {
		return nil, fmt.Errorf("failed to parse CryptoCompare response: %w", err)
	}

	price, ok := resp[pp.Pair.Quote]
	if !ok {
		return nil, fmt.Errorf("failed to get price for %s: %s", pp.Pair.Quote, res.Body)
	}

	// building PricePoint
	return &model.PricePoint{
		Exchange:  pp.Exchange,
		Pair:      pp.Pair,
		Price:     price,
		Timestamp: time.Now().Unix(),
	}, nil
}<|MERGE_RESOLUTION|>--- conflicted
+++ resolved
@@ -30,41 +30,22 @@
 type cryptoCompareResponse map[string]float64
 
 // Exchange handler
-<<<<<<< HEAD
 type CryptoCompare struct {
 	Pool query.WorkerPool
 }
 
-// GetURL implementation
 func (c *CryptoCompare) getURL(pp *model.PotentialPricePoint) string {
 	return fmt.Sprintf(cryptoCompareURL, pp.Pair.Base, pp.Pair.Quote)
 }
 
-// Call implementation
 func (c *CryptoCompare) Call(pp *model.PotentialPricePoint) (*model.PricePoint, error) {
-=======
-type CryptoCompare struct{}
-
-func (b *CryptoCompare) getURL(pp *model.PotentialPricePoint) string {
-	return fmt.Sprintf(cryptoCompareURL, pp.Pair.Base, pp.Pair.Quote)
-}
-
-func (b *CryptoCompare) Call(pool query.WorkerPool, pp *model.PotentialPricePoint) (*model.PricePoint, error) {
-	if pool == nil {
-		return nil, errNoPoolPassed
-	}
->>>>>>> b20b6e78
 	err := model.ValidatePotentialPricePoint(pp)
 	if err != nil {
 		return nil, err
 	}
 
 	req := &query.HTTPRequest{
-<<<<<<< HEAD
 		URL: c.getURL(pp),
-=======
-		URL: b.getURL(pp),
->>>>>>> b20b6e78
 	}
 
 	// make query
