--- conflicted
+++ resolved
@@ -49,31 +49,15 @@
 	return pair
 }
 
-<<<<<<< HEAD
-// LocalPairName implementation
-=======
->>>>>>> b20b6e78
 func (o *Okex) localPairName(pair *model.Pair) string {
 	return fmt.Sprintf("%s-%s", pair.Base, pair.Quote)
 }
 
-<<<<<<< HEAD
-// GetURL implementation
-=======
->>>>>>> b20b6e78
 func (o *Okex) getURL(pp *model.PotentialPricePoint) string {
 	return fmt.Sprintf(okexURL, o.getPair(pp))
 }
 
-<<<<<<< HEAD
-// Call implementation
 func (o *Okex) Call(pp *model.PotentialPricePoint) (*model.PricePoint, error) {
-=======
-func (o *Okex) Call(pool query.WorkerPool, pp *model.PotentialPricePoint) (*model.PricePoint, error) {
-	if pool == nil {
-		return nil, errNoPoolPassed
-	}
->>>>>>> b20b6e78
 	err := model.ValidatePotentialPricePoint(pp)
 	if err != nil {
 		return nil, err
