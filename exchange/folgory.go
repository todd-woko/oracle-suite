//  Copyright (C) 2020 Maker Ecosystem Growth Holdings, INC.
//
//  This program is free software: you can redistribute it and/or modify
//  it under the terms of the GNU Affero General Public License as
//  published by the Free Software Foundation, either version 3 of the
//  License, or (at your option) any later version.
//
//  This program is distributed in the hope that it will be useful,
//  but WITHOUT ANY WARRANTY; without even the implied warranty of
//  MERCHANTABILITY or FITNESS FOR A PARTICULAR PURPOSE.  See the
//  GNU Affero General Public License for more details.
//
//  You should have received a copy of the GNU Affero General Public License
//  along with this program.  If not, see <http://www.gnu.org/licenses/>.

package exchange

import (
	"encoding/json"
	"fmt"
	"strconv"
	"strings"
	"time"

	"github.com/makerdao/gofer/model"
	"github.com/makerdao/gofer/query"
)

// Folgory URL
const folgoryURL = "https://folgory.com/api/v1"

type folgoryResponse struct {
	Symbol string `json:"symbol"`
	Price  string `json:"last"`
	Volume string `json:"volume"`
}

// Folgory exchange handler
type Folgory struct {
	Pool query.WorkerPool
}

func (f *Folgory) renameSymbol(symbol string) string {
	return strings.ToUpper(symbol)
}

<<<<<<< HEAD
// LocalPairName implementation
=======
>>>>>>> b20b6e78
func (f *Folgory) localPairName(pair *model.Pair) string {
	return fmt.Sprintf("%s/%s", f.renameSymbol(pair.Base), f.renameSymbol(pair.Quote))
}

<<<<<<< HEAD
// Call implementation
func (f *Folgory) Call(pp *model.PotentialPricePoint) (*model.PricePoint, error) {
=======
func (f *Folgory) Call(pool query.WorkerPool, pp *model.PotentialPricePoint) (*model.PricePoint, error) {
	if pool == nil {
		return nil, errNoPoolPassed
	}
>>>>>>> b20b6e78
	err := model.ValidatePotentialPricePoint(pp)
	if err != nil {
		return nil, err
	}

	req := &query.HTTPRequest{
		URL: folgoryURL,
	}

	pair := f.localPairName(pp.Pair)

	// make query
	res := f.Pool.Query(req)
	if res == nil {
		return nil, errEmptyExchangeResponse
	}
	if res.Error != nil {
		return nil, res.Error
	}
	// parsing JSON
	var resp []folgoryResponse
	body := strings.TrimSpace(string(res.Body))

	err = json.Unmarshal([]byte(body), &resp)
	if err != nil {
		return nil, fmt.Errorf("failed to parse folgory response: %w", err)
	}

	var data *folgoryResponse
	for _, symbol := range resp {
		if symbol.Symbol == pair {
			data = &symbol
			break
		}
	}
	if data == nil {
		return nil, fmt.Errorf("wrong response from folgory. no %s pair exist", pair)
	}
	// Parsing price from string
	price, err := strconv.ParseFloat(data.Price, 64)
	if err != nil {
		return nil, fmt.Errorf("failed to parse price from folgory exchange %v", data)
	}
	// Parsing volume from string
	volume, err := strconv.ParseFloat(data.Volume, 64)
	if err != nil {
		return nil, fmt.Errorf("failed to parse volume from folgory exchange %v", data)
	}
	// building PricePoint
	return &model.PricePoint{
		Exchange:  pp.Exchange,
		Pair:      pp.Pair,
		Price:     price,
		Volume:    volume,
		Timestamp: time.Now().Unix(),
	}, nil
}<|MERGE_RESOLUTION|>--- conflicted
+++ resolved
@@ -44,23 +44,11 @@
 	return strings.ToUpper(symbol)
 }
 
-<<<<<<< HEAD
-// LocalPairName implementation
-=======
->>>>>>> b20b6e78
 func (f *Folgory) localPairName(pair *model.Pair) string {
 	return fmt.Sprintf("%s/%s", f.renameSymbol(pair.Base), f.renameSymbol(pair.Quote))
 }
 
-<<<<<<< HEAD
-// Call implementation
 func (f *Folgory) Call(pp *model.PotentialPricePoint) (*model.PricePoint, error) {
-=======
-func (f *Folgory) Call(pool query.WorkerPool, pp *model.PotentialPricePoint) (*model.PricePoint, error) {
-	if pool == nil {
-		return nil, errNoPoolPassed
-	}
->>>>>>> b20b6e78
 	err := model.ValidatePotentialPricePoint(pp)
 	if err != nil {
 		return nil, err
